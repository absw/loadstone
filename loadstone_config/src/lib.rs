//! This loadstone sub-crate contains all definitions to help generate
//! final loadstone binaries.
//!
//! NOTE: This code is not included anywhere from Loadstone itself! This
//! is a dependency of the Loadstone **build script**. The build script
//! uses this dependency to help generate the code that Loadstone includes
//! (things like feature flags, memory map configuration, etc).

#![feature(stmt_expr_attributes)]
#![feature(bool_to_option)]

use std::{array::IntoIter, fmt::Display};

use features::{BootMetrics, FeatureConfiguration, Serial};
use memory::{external_flash, MemoryConfiguration};
use port::Port;
use security::{SecurityConfiguration, SecurityMode};
use serde::{Deserialize, Serialize};

pub mod port;
pub mod pins;
pub mod memory;
pub mod features;
pub mod security;
pub mod codegen;

#[derive(Serialize, Deserialize, Default, Debug)]
/// Defines all configuration for a "codegen" loadstone port. This struct
/// is meant to be modified live by the `loadstone_front` GUI, then serialized
/// into a .ron file, which will be read by the loadstone `build.rs` script
/// and turned into the port source.
pub struct Configuration {
    /// The target chip, usually defined at the chip subfamily level (e.g stm32f412).
    pub port: Port,
    /// Internal and external flash configuration, including firmware image
    /// banks and bank sizes.
    pub memory_configuration: MemoryConfiguration,
    /// Miscellaneous features such as serial communication or boot metrics.
    pub feature_configuration: FeatureConfiguration,
    /// Image authenticity, integrity and (potentially) secrecy options (ECDSA, CRC, etc).
    pub security_configuration: SecurityConfiguration,
}

impl Configuration {
    /// True if the configuration is comprehensive enough to generate a loadstone binary.
    pub fn complete(&self) -> bool { self.required_configuration_steps().count() == 0 }

    /// Returns an iterator over the feature flags that will be necessary to compile loadstone
    /// when using this configuration struct.
    pub fn required_feature_flags(&self) -> impl Iterator<Item = &'static str> {
        let mut flags = vec![];
        match self.port {
            Port::Stm32F412 => flags.push("stm32f412"),
            Port::Wgm160P => flags.push("wgm160p"),
        };

        if self.security_configuration.security_mode == SecurityMode::P256ECDSA {
            flags.push("ecdsa-verify");
        };

        flags.into_iter()
    }

    /// Missing configuration steps to have enough information to generate a loadstone binary.
    pub fn required_configuration_steps(&self) -> impl Iterator<Item = RequiredConfigurationStep> {
        #[rustfmt::skip]
        IntoIter::new([
            self.memory_configuration.internal_memory_map.bootable_index.is_none()
                .then_some(RequiredConfigurationStep::BootableBank),

            (self.security_configuration.security_mode == SecurityMode::P256ECDSA
                && self.security_configuration.verifying_key_raw.is_empty())
                .then_some(RequiredConfigurationStep::PublicKey),

        ])
        .flatten()
    }

    /// Cleans up the configuration, enforcing all internal invariants.
    // TODO replace with typestates / type safety wherever possible, by adjusting the loadstone
    // front app to match.
    pub fn cleanup(&mut self) {
        if !features::Serial::supported(&self.port) {
            self.feature_configuration.serial = Serial::Disabled;
        }

        if !features::BootMetrics::timing_supported(&self.port) {
            if let BootMetrics::Enabled{timing} = &mut self.feature_configuration.boot_metrics {
                *timing = false
            }
        }

<<<<<<< HEAD
        if !matches!(self.security_configuration.security_mode, SecurityMode::P256ECDSA) {
            self.security_configuration.verifying_key_raw.clear();
=======
        if let Some(golden_index) = self.memory_configuration.golden_index {
            let bank_count = self.memory_configuration.internal_memory_map.banks.len()
                + self.memory_configuration.external_memory_map.banks.len();
            if golden_index >= bank_count {
                self.memory_configuration.golden_index = None;
            }
>>>>>>> 876fedfd
        }

        if !external_flash(&self.port).any(|f| Some(f) == self.memory_configuration.external_flash)
        {
            self.memory_configuration.external_flash = None;
        }

        if self.memory_configuration.external_flash.is_none() {
            self.memory_configuration.external_memory_map.banks.clear();
        }
    }
}

/// Configuration steps that may be required to properly define a loadstone binary.
pub enum RequiredConfigurationStep {
    PublicKey,
    SerialTxPin,
    SerialRxPin,
    BootableBank,
}

impl Display for RequiredConfigurationStep {
    fn fmt(&self, f: &mut std::fmt::Formatter<'_>) -> std::fmt::Result {
        f.write_str(match self {
            RequiredConfigurationStep::PublicKey => {
                "[Security] Provide P256 ECDSA public key or enable CRC32 mode"
            }
            RequiredConfigurationStep::SerialTxPin => "[Features] Define Serial Tx pin",
            RequiredConfigurationStep::SerialRxPin => "[Features] Define Serial Rx pin",
            RequiredConfigurationStep::BootableBank => "[Memory Map] Define a bootable bank",
        })
    }
}<|MERGE_RESOLUTION|>--- conflicted
+++ resolved
@@ -90,17 +90,16 @@
             }
         }
 
-<<<<<<< HEAD
         if !matches!(self.security_configuration.security_mode, SecurityMode::P256ECDSA) {
             self.security_configuration.verifying_key_raw.clear();
-=======
+        }
+
         if let Some(golden_index) = self.memory_configuration.golden_index {
             let bank_count = self.memory_configuration.internal_memory_map.banks.len()
                 + self.memory_configuration.external_memory_map.banks.len();
             if golden_index >= bank_count {
                 self.memory_configuration.golden_index = None;
             }
->>>>>>> 876fedfd
         }
 
         if !external_flash(&self.port).any(|f| Some(f) == self.memory_configuration.external_flash)
