//! Generic Bootloader.
//!
//! This module contains all bootloader functionality, with
//! the exception of how to construct one. Construction is
//! handled by the `port` module as it depends on board
//! specific information.
use super::{
    cli::{self, file_transfer::FileBlock},
    image,
};
use crate::{devices::cli::Cli, error::Error, hal::{flash, serial}, utilities::buffer::CollectSlice};
use cli::file_transfer;
use core::{cmp::min, mem::size_of};
use core::array::IntoIter;
use cortex_m::peripheral::SCB;
use image::TRANSFER_BUFFER_SIZE;
use nb::block;

pub struct Bootloader<EXTF, MCUF, SRL>
where
    EXTF: flash::ReadWrite,
    Error: From<EXTF::Error>,
    MCUF: flash::ReadWrite,
    Error: From<MCUF::Error>,
    SRL: serial::ReadWrite + file_transfer::FileTransfer,
    Error: From<<SRL as serial::Read>::Error>,
{
    pub(crate) external_flash: EXTF,
    pub(crate) mcu_flash: MCUF,
    pub(crate) cli: Option<Cli<SRL>>,
    pub(crate) external_banks: &'static [image::Bank<<EXTF as flash::ReadWrite>::Address>],
    pub(crate) mcu_banks: &'static [image::Bank<<MCUF as flash::ReadWrite>::Address>],
}

impl<EXTF, MCUF, SRL> Bootloader<EXTF, MCUF, SRL>
where
    EXTF: flash::ReadWrite,
    Error: From<EXTF::Error>,
    MCUF: flash::ReadWrite,
    Error: From<MCUF::Error>,
    SRL: serial::ReadWrite + file_transfer::FileTransfer,
    Error: From<<SRL as serial::Read>::Error>,
{
    /// Runs the CLI.
    pub fn run(mut self) -> ! {
        let mut cli = self.cli.take().unwrap();
        loop {
            cli.run(&mut self)
        }
    }

<<<<<<< HEAD
    /// Writes a firmware image to an external flash bank.
    pub fn store_image<I, E>(
=======
    pub fn store_image<I>(
>>>>>>> ef48cf04
        &mut self,
        blocks: I,
        size: usize,
        bank: image::Bank<EXTF::Address>,
    ) -> Result<(), Error>
    where
        I: Iterator<Item = FileBlock>,
    {
        if size > bank.size {
            return Err(Error::ImageTooBig);
        }

        // Header must be re-formatted before any writing takes place, to ensure
        // a valid header and an invalid image never coexist.
        image::ImageHeader::format_default(&mut self.external_flash, &bank)?;

        let mut buffer = [0u8; TRANSFER_BUFFER_SIZE];
        let address = bank.location;
        let mut bytes_written = 0;

        let mut bytes = blocks.flat_map(|b| IntoIter::new(b));

        loop {
            let distance_to_end = size - bytes_written;
            let received = bytes.collect_slice(&mut buffer);
            if received == 0 { break; }
            let bytes_to_write = min(distance_to_end, received);
            block!(self.external_flash.write(address + bytes_written, &buffer[0..bytes_to_write]))?;
            bytes_written += bytes_to_write;
        }

        if bytes_written == size {
            image::ImageHeader::write(&mut self.external_flash, &bank, size)
        } else {
            Err(Error::NotEnoughData)
        }
    }

    pub fn reset(&mut self) -> ! { SCB::sys_reset(); }

    /// Boots into a given memory bank.
    pub fn boot(
        mcu_flash: &mut MCUF,
        mcu_banks: &'static [image::Bank<<MCUF>::Address>],
        bank_index: u8,
    ) -> Result<!, Error> {
        let bank = mcu_banks.iter().find(|b| b.index == bank_index).ok_or(Error::BankInvalid)?;

        if !bank.bootable {
            return Err(Error::BankInvalid);
        }

        let header = image::ImageHeader::retrieve(mcu_flash, &bank)?;
        if header.size == 0 {
            return Err(Error::BankEmpty);
        }

        let image_location_raw: usize = bank.location.into();

        // NOTE(Safety): Thoroughly unsafe operations, for obvious reasons: We are jumping to an
        // entirely different firmware image! We have to assume everything is at the right place,
        // or literally anything could happen here. After the interrupts are disabled, there is
        // no turning back.
        unsafe {
            let initial_stack_pointer = *(image_location_raw as *const u32);
            let reset_handler_pointer =
                *((image_location_raw + size_of::<u32>()) as *const u32) as *const ();
            let reset_handler = core::mem::transmute::<*const (), fn() -> !>(reset_handler_pointer);
            cortex_m::interrupt::disable();
            (*SCB::ptr()).vtor.write(image_location_raw as u32);
            cortex_m::register::msp::write(initial_stack_pointer);
            reset_handler()
        }
    }

    /// Formats all MCU flash banks.
    pub fn format_mcu_flash(&mut self) -> Result<(), Error> {
        // Headers must be formatted first before the full flash
        // erase, to ensure no half-formatted state in case of restart
        image::GlobalHeader::format_default(&mut self.mcu_flash)?;
        for bank in self.mcu_banks {
            image::ImageHeader::format_default(&mut self.mcu_flash, bank)?;
        }
        block!(self.mcu_flash.erase())?;
        image::GlobalHeader::format_default(&mut self.mcu_flash)?;
        for bank in self.mcu_banks {
            image::ImageHeader::format_default(&mut self.mcu_flash, bank)?;
        }
        Ok(())
    }

    /// Formats all external flash banks.
    pub fn format_external_flash(&mut self) -> Result<(), Error> {
        // Headers must be formatted first before the full flash
        // erase, to ensure no half-formatted state in case of restart
        image::GlobalHeader::format_default(&mut self.external_flash)?;
        for bank in self.external_banks {
            image::ImageHeader::format_default(&mut self.external_flash, bank)?;
        }
        block!(self.external_flash.erase())?;
        image::GlobalHeader::format_default(&mut self.external_flash)?;
        for bank in self.external_banks {
            image::ImageHeader::format_default(&mut self.external_flash, bank)?;
        }
        Ok(())
    }

    /// Runs a self test on MCU flash.
    pub fn test_mcu_flash(&mut self) -> Result<(), Error> {
        Self::test_flash_read_write_cycle(&mut self.mcu_flash)
    }

    /// Runs a self test on external flash.
    pub fn test_external_flash(&mut self) -> Result<(), Error> {
        Self::test_flash_read_write_cycle(&mut self.external_flash)
    }

    /// Finds and returns the image header of a given bank index.
    pub fn image_at_bank(&mut self, index: u8) -> Option<image::ImageHeader> {
        let mcu_bank = self.mcu_banks().find(|b| b.index == index);
        let external_bank = self.external_banks().find(|b| b.index == index);

        let image = if let Some(bank) = mcu_bank {
            image::ImageHeader::retrieve(&mut self.mcu_flash, &bank).ok()
        } else if let Some(bank) = external_bank {
            image::ImageHeader::retrieve(&mut self.external_flash, &bank).ok()
        } else {
            None
        };

        match image {
            Some(image) if image.size > 0 => Some(image),
            _ => None,
        }
    }

    /// Returns an iterator of all MCU flash banks.
    pub fn mcu_banks(&self) -> impl Iterator<Item = image::Bank<MCUF::Address>> {
        self.mcu_banks.iter().cloned()
    }

    /// Returns an iterator of all external flash banks.
    pub fn external_banks(&self) -> impl Iterator<Item = image::Bank<EXTF::Address>> {
        self.external_banks.iter().cloned()
    }

    /// Copy from external bank to MCU bank
    pub fn copy_image(&mut self, input_bank_index: u8, output_bank_index: u8) -> Result<(), Error> {
        let (input_bank, output_bank) = (
            self.external_banks()
                .find(|b| b.index == input_bank_index)
                .ok_or(Error::BankInvalid)?,
            self.mcu_banks().find(|b| b.index == output_bank_index).ok_or(Error::BankInvalid)?,
        );
        let input_header = image::ImageHeader::retrieve(&mut self.external_flash, &input_bank)?;
        if input_header.size > output_bank.size {
            return Err(Error::ImageTooBig);
        } else if input_header.size == 0 {
            return Err(Error::BankEmpty);
        }

        input_bank.sanity_check(&mut self.external_flash)?;
        // Output header must be re-formatted before any writing takes place, to ensure
        // a valid header and an invalid image never coexist.
        image::ImageHeader::format_default(&mut self.mcu_flash, &output_bank)?;

        let input_image_start_address = input_bank.location;
        let output_image_start_address = output_bank.location;

        let mut buffer = [0u8; TRANSFER_BUFFER_SIZE];
        let mut byte_index = 0usize;

        while byte_index < input_header.size {
            let bytes_to_read =
                min(TRANSFER_BUFFER_SIZE, input_header.size.saturating_sub(byte_index));
            block!(self
                .external_flash
                .read(input_image_start_address + byte_index, &mut buffer[0..bytes_to_read]))?;
            block!(self
                .mcu_flash
                .write(output_image_start_address + byte_index, &buffer[0..bytes_to_read]))?;
            byte_index += bytes_to_read;
        }

        image::ImageHeader::write(&mut self.mcu_flash, &output_bank, input_header.size)
    }

    fn test_flash_read_write_cycle<F>(flash: &mut F) -> Result<(), Error>
    where
        F: flash::ReadWrite,
        Error: From<<F as flash::ReadWrite>::Error>,
    {
        let magic_word_buffer = [0xAAu8, 0xBBu8, 0xCCu8, 0xDDu8];
        let superset_byte_buffer = [0xFFu8];
        let expected_final_buffer = [0xFFu8, 0xBBu8, 0xCCu8, 0xDDu8];
        let (start, _) = flash.range();
        block!(flash.write(start, &magic_word_buffer))?;
        block!(flash.write(start, &superset_byte_buffer))?;
        let mut final_buffer = [0x00; 4];
        block!(flash.read(start, &mut final_buffer))?;
        if expected_final_buffer != final_buffer {
            Err(Error::DriverError("Flash Read Write cycle failed"))
        } else {
            Ok(())
        }
    }
}<|MERGE_RESOLUTION|>--- conflicted
+++ resolved
@@ -49,12 +49,8 @@
         }
     }
 
-<<<<<<< HEAD
     /// Writes a firmware image to an external flash bank.
-    pub fn store_image<I, E>(
-=======
     pub fn store_image<I>(
->>>>>>> ef48cf04
         &mut self,
         blocks: I,
         size: usize,
