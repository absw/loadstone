--- conflicted
+++ resolved
@@ -92,17 +92,9 @@
             Some(Error::BankInvalid) =>
                 uwriteln!(&mut serial, "[INFO] Attempted to boot from invalid bank. Continuing to interactive mode instead.").unwrap(),
             Some(Error::BankEmpty) =>
-<<<<<<< HEAD
-                uwriteln!(&mut serial, "Attempted to boot from empty bank.").unwrap(),
-            Some(e) => {
-                uwriteln!(&mut serial, "Unexpected boot error:").unwrap();
-                e.report(&mut serial);
-            }
-=======
                 uwriteln!(&mut serial, "[INFO] Attempted to boot from empty bank. Continuing to interactive mode instead.").unwrap(),
             Some(_) =>
                 uwriteln!(&mut serial, "Unexpected boot error. Continuing to interactive mode.").unwrap(),
->>>>>>> cb18174c
             None => (),
         };
 
@@ -141,20 +133,12 @@
 impl From<serial::Error> for Error {
     fn from(error: serial::Error) -> Self {
         match error {
-<<<<<<< HEAD
-            serial::Error::Framing => Error::DriverError("[Serial] Framing Error"),
-            serial::Error::Noise => Error::DriverError("[Serial] Noise Error"),
-            serial::Error::Overrun => Error::DriverError("[Serial] Overrun Error"),
-            serial::Error::Parity => Error::DriverError("[Serial] Parity Error"),
-            serial::Error::Timeout => Error::DriverError("[Serial] Timeout Error"),
-            _ => Error::DriverError("[Serial] Unexpected Serial Error"),
-=======
             serial::Error::Framing => Error::DriverError("[Serial] Framing error"),
             serial::Error::Noise => Error::DriverError("[Serial] Noise error"),
             serial::Error::Overrun => Error::DriverError("[Serial] Overrun error"),
             serial::Error::Parity => Error::DriverError("[Serial] Parity error"),
             serial::Error::Timeout => Error::DriverError("[Serial] Timeout error"),
->>>>>>> cb18174c
+            _ => Error::DriverError("[Serial] Unexpected serial error"),
         }
     }
 }