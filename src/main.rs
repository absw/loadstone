--- conflicted
+++ resolved
@@ -9,20 +9,7 @@
 #[entry]
 fn main() -> ! {
     use cortex_m_semihosting::hprintln;
-    use secure_bootloader_lib::{
-        self,
-<<<<<<< HEAD
-        drivers::rcc::RccExt,
-        hal,
-        stm32pac,
-=======
-        devices::{implementations::led, interfaces::led::Toggle},
-        drivers::{gpio::GpioExt, rcc::RccExt, serial, serial::UsartExt},
-        hal,
-        hal::{serial::Write, time::Bps},
-        stm32pac, uprint, uprintln,
->>>>>>> 1acf97d2
-    };
+    use secure_bootloader_lib::{self, drivers::rcc::RccExt, hal, stm32pac};
 
     let peripherals = stm32pac::Peripherals::take().unwrap();
 
@@ -36,39 +23,8 @@
         .require_pll48clk()
         .freeze();
 
-<<<<<<< HEAD
     loop {
         cortex_m::asm::delay(20_000_000);
         hprintln!("Hello World").unwrap();
-=======
-    // Bring up serial communications (pins are MCU specific)
-    #[cfg(feature = "stm32f429")]
-    let (serial, tx, rx) = (peripherals.USART2, gpiod.pd5, gpiod.pd6);
-    #[cfg(feature = "stm32f469")]
-    let (serial, tx, rx) = (peripherals.USART3, gpiob.pb10, gpiob.pb11);
-    #[cfg(feature = "stm32f407")]
-    let (serial, tx, rx) = (peripherals.USART2, gpioa.pa2, gpioa.pa3);
-
-    let serial_config = serial::config::Config::default().baudrate(Bps(115_200));
-    let mut serial = serial.wrap((tx, rx), serial_config, clocks).unwrap();
-
-    // Bring up blinky
-    #[cfg(feature = "stm32f429")]
-    let led_pin = gpiob.pb7;
-    #[cfg(feature = "stm32f469")]
-    let led_pin = gpiod.pd4;
-    #[cfg(feature = "stm32f407")]
-    let led_pin = gpiod.pd14;
-
-    let mut led = led::MonochromeLed::new(led_pin, led::Logic::Inverted);
-
-    loop {
-        cortex_m::asm::delay(20_000_000);
-        led.off();
-        uprintln!(serial, "I switched the led off!");
-        cortex_m::asm::delay(20_000_000);
-        led.on();
-        uprintln!(serial, "I switched the led on!");
->>>>>>> 1acf97d2
     }
 }