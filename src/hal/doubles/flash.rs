--- conflicted
+++ resolved
@@ -37,17 +37,13 @@
         } else {
             let offset = address - self.base;
             self.data.resize_with(max(self.data.len(), offset + bytes.len()), Default::default);
-            self.data.iter_mut().skip(address - self.base).zip(bytes).for_each(|(o, i)| *o = *i);
+            self.data.iter_mut().skip(offset).zip(bytes).for_each(|(o, i)| *o = *i);
             Ok(())
         }
     }
-<<<<<<< HEAD
-    fn range(&self) -> (Self::Address, Self::Address) { (self.base, self.base + self.length) }
-=======
 
     fn range(&self) -> (Self::Address, Self::Address) { (self.base, self.base + self.length) }
 
->>>>>>> cc4681f8
     fn erase(&mut self) -> nb::Result<(), Self::Error> {
         self.data.clear();
         Ok(())
